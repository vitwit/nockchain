--- conflicted
+++ resolved
@@ -5,12 +5,7 @@
 export RUST_BACKTRACE ?= full
 export RUST_LOG ?= info,nockchain=debug,nockchain_libp2p_io=info,libp2p=info,libp2p_quic=info
 export MINIMAL_LOG_FORMAT ?= true
-<<<<<<< HEAD
-export MINING_PUBKEY ?= EHmKL2U3vXfS5GYAY5aVnGdukfDWwvkQPCZXnjvZVShsSQi3UAuA4tQQpVwGJMzc9FfpTY8pLDkqhBGfWutiF4prrCktUH9oAWJxkXQBzAavKDc95NR3DjmYwnnw8GuugnK
-
-=======
 export MINING_PUBKEY ?= 2qwq9dQRZfpFx8BDicghpMRnYGKZsZGxxhh9m362pzpM9aeo276pR1yHZPS41y3CW3vPKxeYM8p8fzZS8GXmDGzmNNCnVNekjrSYogqfEFMqwhHh5iCjaKPaDTwhupWqiXj6
->>>>>>> 5854fd88
 export
 
 .PHONY: build
@@ -93,12 +88,6 @@
 	$(call show_env_vars)
 	mkdir -p test-leader && cd test-leader && rm -f nockchain.sock && RUST_BACKTRACE=1 cargo run --release --bin nockchain -- --fakenet --genesis-leader --npc-socket nockchain.sock --mining-pubkey $(MINING_PUBKEY) --bind /ip4/0.0.0.0/udp/3005/quic-v1 --peer /ip4/127.0.0.1/udp/3006/quic-v1 --new-peer-id --no-default-peers
 
-<<<<<<< HEAD
-.PHONY: run-nockchain
-run-nockchain:  # Run a nockchain node in follower mode with a mining pubkey
-	$(call show_env_vars)
-	mkdir -p miner-node && cd miner-node && rm -f nockchain.sock && RUST_BACKTRACE=1 cargo run --release --bin nockchain -- --fakenet --genesis-watcher --npc-socket nockchain.sock --mining-pubkey $(MINING_PUBKEY) --bind /ip4/0.0.0.0/udp/3006/quic-v1 --peer /ip4/127.0.0.1/udp/3005/quic-v1 --new-peer-id --no-default-peers
-=======
 .PHONY: run-nockchain-follower
 run-nockchain:  # Run a nockchain node in follower mode with a mining pubkey
 	$(call show_env_vars)
@@ -108,7 +97,6 @@
 run-nockchain:  # Run a nockchain node in follower mode with a mining pubkey
 	$(call show_env_vars)
 	mkdir -p miner-node && cd miner-node && rm -f nockchain.sock && RUST_BACKTRACE=1 cargo run --release --bin nockchain -- --npc-socket nockchain.sock --mining-pubkey $(MINING_PUBKEY) --bind /ip4/0.0.0.0/udp/3006/quic-v1
->>>>>>> 5854fd88
 
 HOON_SRCS := $(find hoon -type file -name '*.hoon')
 
